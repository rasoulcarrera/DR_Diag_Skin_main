#!/usr/bin/env python3
import os
import json
import argparse
import torch
from transformers import Qwen2VLForConditionalGeneration, Qwen2VLProcessor
from datasets import load_dataset
from trl import GRPOTrainer, GRPOConfig
from peft import PeftModel, LoraConfig, get_peft_model
from PIL import Image
import logging

logging.basicConfig(level=logging.INFO)
logger = logging.getLogger(__name__)

def load_hf_dataset(config):
    """Load and prepare HF dataset"""
    logger.info(f"Loading dataset: {config['hf_dataset_name']}")
    dataset = load_dataset(config["hf_dataset_name"])
    
    train_data = dataset["train"]
    if config.get("train_limit"):
        train_data = train_data.select(range(min(config["train_limit"], len(train_data))))
    
    # Filter for samples with bbox data for Stage 2
    train_data = train_data.filter(lambda x: x.get('bbox') is not None and len(x.get('bbox', [])) == 4)
    
    logger.info(f"Loaded {len(train_data)} samples with spatial data")
    return train_data

def prepare_dataset(data, processor):
    """Prepare dataset for GRPO training"""
    def format_conversation(examples):
        # Get diagnosis mapping
        dx_names = {
            'akiec': 'actinic keratosis',
            'bcc': 'basal cell carcinoma', 
            'bkl': 'benign keratosis-like lesion',
            'df': 'dermatofibroma',
            'mel': 'melanoma',
            'nv': 'melanocytic nevus',
            'vasc': 'vascular lesion'
        }
        
        # Handle both single example and batched examples
        if not isinstance(examples['diagnosis'], list):
            examples = {k: [v] for k, v in examples.items()}
        
        results = {
            "prompt": [],
            "images": [],
            "chosen": [],
            "completion": [],
            "answer": [],
            "bbox": [],
            "diagnosis": []
        }
        
        for i in range(len(examples['diagnosis'])):
            diagnosis_full = dx_names.get(examples['diagnosis'][i], examples['diagnosis'][i])
            prompt = "Analyze this skin lesion image. Respond in this exact format: <diagnosis>condition_name</diagnosis> <location>body_part</location> <bbox>[x1, y1, x2, y2]</bbox>"
            
            # Use localization field  
            body_location = examples['localization'][i]
<<<<<<< HEAD
=======
            # Format bbox coordinates as integers
>>>>>>> c08db9c5
            bbox_coords = examples['bbox'][i]
            bbox_str = f"[{int(bbox_coords[0])}, {int(bbox_coords[1])}, {int(bbox_coords[2])}, {int(bbox_coords[3])}]"
            
            response = (
                f"<diagnosis>{diagnosis_full}</diagnosis> "
                f"<location>{body_location}</location> "
                f"<bbox>{bbox_str}</bbox>"
            )
            
            # Create conversation format - no system prompt, format instruction in user message
            conversation = [
                {"role": "user", "content": [{"type": "image"}, {"type": "text", "text": prompt}]},
                {"role": "assistant", "content": [{"type": "text", "text": response}]}
            ]
            
            # Build chat-templated prompt with generation prompt for proper assistant response
            prompt_text = processor.apply_chat_template(
                conversation[:-1],  # Only user message, not assistant
                tokenize=False,
                add_generation_prompt=True
            )
            
            results["prompt"].append(prompt_text)
            results["images"].append(examples["image"][i])
            results["chosen"].append(response)
            results["completion"].append(response)
            results["answer"].append(diagnosis_full)
            results["bbox"].append(examples["bbox"][i])
            results["diagnosis"].append(examples["diagnosis"][i])
            results["localization"] = examples["localization"]
        
        return results
    
    return data.map(format_conversation, num_proc=32, batched=True, batch_size=200)

def calculate_reward(prompts, completions, **kwargs):
    """Calculate reward for GRPO training with diagnosis and localization components."""
    import re
    
    # Extract completion text (GRPO passes list of strings)
    responses = completions
<<<<<<< HEAD
=======
    
>>>>>>> c08db9c5
    # Get ground truth data from kwargs
    diagnosis = kwargs.get('diagnosis', [])
    localization = kwargs.get('localization', [])
    bbox = kwargs.get('bbox', [])
    
    # Ensure they're lists
    if not isinstance(diagnosis, list):
        diagnosis = [diagnosis] * len(responses)
    if not isinstance(localization, list):
        localization = [localization] * len(responses)
    if not isinstance(bbox, list):
        bbox = [bbox] * len(responses)
    
    # Reward weights
    weights = {"diagnosis": 0.6, "localization": 0.3, "bbox": 0.1}
    
    # Diagnosis mapping
    dx_names = {
        'akiec': 'actinic keratosis', 'bcc': 'basal cell carcinoma', 
        'bkl': 'benign keratosis-like lesion', 'df': 'dermatofibroma',
        'mel': 'melanoma', 'nv': 'melanocytic nevus', 'vasc': 'vascular lesion'
    }
    
    def extract_diagnosis(text):
        # First try XML tag
        match = re.search(r"<diagnosis>\s*(.*?)\s*</diagnosis>", text, re.IGNORECASE)
        if match:
            return match.group(1).strip()
        
        # Fallback patterns for natural language
        match = re.search(r"(?:This appears to be|appears to be|diagnosis[:\s]*is|condition[:\s]*is)\s+([^.]+)", text, re.IGNORECASE)
        if match:
            return match.group(1).strip()
        
        # Look for specific condition names
        conditions = ['melanoma', 'melanocytic nevus', 'basal cell carcinoma', 'actinic keratosis', 
                     'benign keratosis-like lesion', 'dermatofibroma', 'vascular lesion']
        for condition in conditions:
            if condition.lower() in text.lower():
                return condition
        
        return ""
    
    def extract_location(text):
        # First try XML tag
        match = re.search(r"<location>\s*(.*?)\s*</location>", text, re.IGNORECASE)
        if match:
            return match.group(1).strip()
        
        # Fallback patterns for natural language
        match = re.search(r"(?:located in|location is|found on|situated on|on the)\s+(?:the\s+)?([^.]+)", text, re.IGNORECASE)
        if match:
            location = match.group(1).strip()
            # Clean up common phrases
            location = re.sub(r"(center-center region|region)", "", location).strip()
            return location
        
        # Look for body parts
        body_parts = ['face', 'trunk', 'back', 'chest', 'abdomen', 'upper extremity', 'lower extremity', 
                     'arm', 'leg', 'hand', 'foot', 'neck', 'scalp']
        for part in body_parts:
            if part.lower() in text.lower():
                return part
        
        return ""
    
    def extract_bbox(text):
        # Look for any coordinate pattern [x, y, x, y] in text
        match = re.search(r"\[(\d+),?\s*(\d+),?\s*(\d+),?\s*(\d+)\]", text)
        if match:
            try:
                return [int(match.group(i)) for i in range(1, 5)]
            except:
                pass
        return []
    
    rewards = []
    for i, response in enumerate(responses):
        reward = 0.0
        
        # Extract model predictions from response text
        pred_diag = extract_diagnosis(response).lower()
        pred_loc = extract_location(response).lower()
        pred_bbox = extract_bbox(response)
        
        # Get expected values from function arguments (like your MedMCQA)
        diagnosis_code = diagnosis[i] if i < len(diagnosis) else ''
        expected_diag = dx_names.get(diagnosis_code, diagnosis_code).lower()
        expected_loc = str(localization[i] if i < len(localization) else '').lower()
        sample_bbox = bbox[i] if i < len(bbox) else []
        
        # 1. Diagnosis accuracy (60%)
        if expected_diag and pred_diag:
            if expected_diag == pred_diag:
                reward += weights["diagnosis"]
            elif expected_diag in pred_diag or pred_diag in expected_diag:
                reward += weights["diagnosis"] * 0.8
        elif expected_diag:
            # Fallback: check if diagnosis appears anywhere in response (without tags)
            if expected_diag in response.lower():
                reward += weights["diagnosis"] * 0.4
        
        # 2. Localization accuracy (30%)
        if expected_loc and pred_loc:
            if expected_loc == pred_loc.strip():
                reward += weights["localization"]
            elif expected_loc in pred_loc:
                reward += weights["localization"] * 0.7
        
        # 3. Bbox prediction (10%)
        if isinstance(sample_bbox, (list, tuple)) and len(sample_bbox) == 4:
            if len(pred_bbox) == 4:
                # Simple reward for predicting bbox coordinates
                reward += weights["bbox"] * 0.8
            else:
                # Basic reward for bbox data existence
                reward += weights["bbox"] * 0.2
        
        # Penalties for poor formatting
        if not pred_diag: reward *= 0.8
        if not pred_loc: reward *= 0.9
        # Check if model includes bbox format (simple check)
        has_bbox_format = '<bbox>' in response.lower() and '</bbox>' in response.lower()
        if not has_bbox_format: reward *= 0.9
        if len(response.split()) > 120: reward *= 0.85
        
        # Debug output for first few examples
        if i < 3:
            # Simple bbox comparison
            bbox_found = "Yes" if len(pred_bbox) == 4 else "No"
            has_tags = "Yes" if '<bbox>' in response.lower() else "No"
            
            print(f"Example {i+1}: Diag='{pred_diag}' vs GT='{expected_diag}' | Loc='{pred_loc}' vs GT='{expected_loc}' | BBox={bbox_found} | Tags={has_tags} | Reward={reward:.2f}")
            if len(pred_bbox) == 4:
                print(f"BBox: {pred_bbox}")
            print(f"Model output: {response[:100]}...")
            if i == 0:  # Show prompt for first example
                prompt = prompts[0] if prompts else "No prompt available"
                print(f"PROMPT DEBUG (full): {prompt}")  # Show full prompt
        
        rewards.append(max(0.0, min(1.0, reward)))
    
    return rewards

def main():
    parser = argparse.ArgumentParser()
    parser.add_argument('--config', default='config_stage2_hf.json')
    parser.add_argument('--stage1_model', default=None, help='Override stage1 model path from config')
    args = parser.parse_args()
    
    with open(args.config) as f:
        config = json.load(f)
    
    # Use command line argument if provided, otherwise use config
    stage1_model_path = args.stage1_model or config.get('stage1_model_path')
    
    if not stage1_model_path:
        raise ValueError("Stage 1 model path must be specified either in config or via --stage1_model argument")
    
    logger.info(f"Loading Stage 1 model from: {stage1_model_path}")
    
    # Check if using LoRA
    use_lora = config.get("lora", {}).get("use_lora", False)
    base_model_name = config.get("base_model_name", "Qwen/Qwen2-VL-2B-Instruct")
    
    if use_lora and os.path.exists(stage1_model_path):
        logger.info("Loading LoRA-trained model...")
        # Load base model
        logger.info(f"Loading base model: {base_model_name}")
        model = Qwen2VLForConditionalGeneration.from_pretrained(
            base_model_name,
            torch_dtype=torch.bfloat16,
            # device_map="auto",
            trust_remote_code=True
        )
        
        # Load LoRA adapter from Stage 1
        logger.info(f"Loading Stage 1 LoRA adapter from: {stage1_model_path}")
        model = PeftModel.from_pretrained(model, stage1_model_path)
        
        # DON'T merge - keep as PeftModel for further LoRA training in Stage 2
        logger.info("Keeping LoRA adapter separate for Stage 2 training")
        
        # Load processor from base model (LoRA path typically doesn't have processor)
        processor = Qwen2VLProcessor.from_pretrained(
            base_model_name,
            trust_remote_code=True
        )
    else:
        # Load full model (non-LoRA)
        logger.info("Loading full model...")
        model = Qwen2VLForConditionalGeneration.from_pretrained(
            stage1_model_path,
            torch_dtype=torch.bfloat16,
            # device_map="auto",
            trust_remote_code=True
        )
        
        processor = Qwen2VLProcessor.from_pretrained(
            stage1_model_path,
            trust_remote_code=True
        )
    
    if processor.tokenizer.pad_token is None:
        processor.tokenizer.pad_token = processor.tokenizer.eos_token
    
    # Fix for Qwen2-VL image token mismatch
    processor.tokenizer.padding_side = "left"
    
    # Force consistent image processing
    if hasattr(processor, 'image_processor'):
        processor.image_processor.do_resize = True
        processor.image_processor.size = {"height": 448, "width": 448}
        processor.image_processor.do_normalize = True
    
    # Load dataset
    train_data = load_hf_dataset(config)
    dataset = prepare_dataset(train_data, processor)
    
    # GRPO config
    grpo_config = GRPOConfig(
        output_dir=config["output_dir"],
        learning_rate=5e-6,
        adam_beta1=0.9,
        adam_beta2=0.99,
        lr_scheduler_type="cosine",
        optim="paged_adamw_8bit",

        num_train_epochs=config["training"]["num_epochs"],
        per_device_train_batch_size=config["training"]["batch_size"],
        gradient_accumulation_steps=1,
        num_generations=8,
        max_prompt_length=512,
        max_completion_length=200,

        save_steps=1000,
        save_total_limit=1,
        logging_steps=20,
        warmup_steps=config["training"]["warmup_steps"],
        weight_decay=config["training"]["weight_decay"],
        max_grad_norm=config["training"]["max_grad_norm"],

        bf16=True,
        temperature=0.7,
        top_p=0.9,
        report_to=config.get("report_to", "none"),
        
    )
    
    # Initialize GRPO trainer with reward logging
    trainer = GRPOTrainer(
        model=model,
        processing_class=processor,
        args=grpo_config,
        train_dataset=dataset,
        reward_funcs=[calculate_reward]
    )
    
    # Reward logging callback for monitoring training
    class RewardLoggingCallback:
        def __init__(self):
            self.total_rewards = []
            
        def __call__(self, prompts, completions, **kwargs):
            rewards = calculate_reward(prompts, completions, **kwargs)
            
            # Track rewards
            if isinstance(rewards, list):
                self.total_rewards.extend(rewards)
            else:
                self.total_rewards.append(rewards)
            
            # Log progress every 50 steps
            if len(self.total_rewards) % 50 == 0:
                recent_avg = sum(self.total_rewards[-50:]) / 50
                logger.info(f"Step {len(self.total_rewards)}: Avg Reward = {recent_avg:.3f}")
                
                # Show sample prediction analysis
                last_completion = completions[-1] if isinstance(completions, list) and completions else str(completions)
                examples = kwargs.get('examples', [{}])
                last_example = examples[-1] if examples else {}
                
                # Quick analysis
                has_diagnosis = "<diagnosis>" in last_completion
                has_location = "<location>" in last_completion
                has_bbox = len(last_example.get('bbox', [])) == 4
                
                logger.info(f"  Format: Diag={'✓' if has_diagnosis else '✗'} | Loc={'✓' if has_location else '✗'} | BBox={'✓' if has_bbox else '✗'}")
                logger.info(f"  Sample: {last_completion[:80]}...")
            
            return rewards
    
    reward_logger = RewardLoggingCallback()
    trainer.reward_fn = reward_logger
    
    # Train
    logger.info("Starting GRPO training with reward logging...")
    trainer.train()
    
    # Save final model
    final_path = f"{config['output_dir']}/final"
    model.save_pretrained(final_path)
    processor.save_pretrained(final_path)
    
    logger.info(f"Training completed. Model saved to {final_path}")

if __name__ == "__main__":
    main()<|MERGE_RESOLUTION|>--- conflicted
+++ resolved
@@ -42,62 +42,44 @@
             'vasc': 'vascular lesion'
         }
         
-        # Handle both single example and batched examples
-        if not isinstance(examples['diagnosis'], list):
-            examples = {k: [v] for k, v in examples.items()}
-        
-        results = {
-            "prompt": [],
-            "images": [],
-            "chosen": [],
-            "completion": [],
-            "answer": [],
-            "bbox": [],
-            "diagnosis": []
+        diagnosis_full = dx_names.get(example['diagnosis'], example['diagnosis'])
+        prompt = (
+            "Analyze this skin lesion. Reply concisely using tags: "
+            "<diagnosis>...</diagnosis> and <location>...</location>."
+        )
+        
+        # Format spatial description
+        spatial_desc = example['spatial_description']
+        response = (
+            f"<diagnosis>{diagnosis_full}</diagnosis> "
+            f"<location>{spatial_desc}</location>"
+        )
+        
+        # Create conversation format
+        conversation = [
+            {"role": "user", "content": [{"type": "image"}, {"type": "text", "text": prompt}]},
+            {"role": "assistant", "content": [{"type": "text", "text": response}]}
+        ]
+        
+        # Build minimal chat-templated prompt that includes the image token but no generation prompt
+        # Keeping it short helps avoid prompt truncation without increasing max_prompt_length
+        prompt_text = processor.apply_chat_template(
+            conversation,
+            tokenize=False,
+            add_generation_prompt=False
+        )
+        
+        return {
+            # GRPO expects a prompt string (including image token) and images
+            "prompt": prompt_text,
+            "images": example["image"],
+            "chosen": response,
+            # Provide explicit fields some GRPO reward functions/datasets expect
+            "completion": response,
+            "answer": diagnosis_full,
+            "bbox": example["bbox"],
+            "diagnosis": example["diagnosis"]
         }
-        
-        for i in range(len(examples['diagnosis'])):
-            diagnosis_full = dx_names.get(examples['diagnosis'][i], examples['diagnosis'][i])
-            prompt = "Analyze this skin lesion image. Respond in this exact format: <diagnosis>condition_name</diagnosis> <location>body_part</location> <bbox>[x1, y1, x2, y2]</bbox>"
-            
-            # Use localization field  
-            body_location = examples['localization'][i]
-<<<<<<< HEAD
-=======
-            # Format bbox coordinates as integers
->>>>>>> c08db9c5
-            bbox_coords = examples['bbox'][i]
-            bbox_str = f"[{int(bbox_coords[0])}, {int(bbox_coords[1])}, {int(bbox_coords[2])}, {int(bbox_coords[3])}]"
-            
-            response = (
-                f"<diagnosis>{diagnosis_full}</diagnosis> "
-                f"<location>{body_location}</location> "
-                f"<bbox>{bbox_str}</bbox>"
-            )
-            
-            # Create conversation format - no system prompt, format instruction in user message
-            conversation = [
-                {"role": "user", "content": [{"type": "image"}, {"type": "text", "text": prompt}]},
-                {"role": "assistant", "content": [{"type": "text", "text": response}]}
-            ]
-            
-            # Build chat-templated prompt with generation prompt for proper assistant response
-            prompt_text = processor.apply_chat_template(
-                conversation[:-1],  # Only user message, not assistant
-                tokenize=False,
-                add_generation_prompt=True
-            )
-            
-            results["prompt"].append(prompt_text)
-            results["images"].append(examples["image"][i])
-            results["chosen"].append(response)
-            results["completion"].append(response)
-            results["answer"].append(diagnosis_full)
-            results["bbox"].append(examples["bbox"][i])
-            results["diagnosis"].append(examples["diagnosis"][i])
-            results["localization"] = examples["localization"]
-        
-        return results
     
     return data.map(format_conversation, num_proc=32, batched=True, batch_size=200)
 
@@ -105,24 +87,10 @@
     """Calculate reward for GRPO training with diagnosis and localization components."""
     import re
     
-    # Extract completion text (GRPO passes list of strings)
-    responses = completions
-<<<<<<< HEAD
-=======
-    
->>>>>>> c08db9c5
-    # Get ground truth data from kwargs
-    diagnosis = kwargs.get('diagnosis', [])
-    localization = kwargs.get('localization', [])
-    bbox = kwargs.get('bbox', [])
-    
-    # Ensure they're lists
-    if not isinstance(diagnosis, list):
-        diagnosis = [diagnosis] * len(responses)
-    if not isinstance(localization, list):
-        localization = [localization] * len(responses)
-    if not isinstance(bbox, list):
-        bbox = [bbox] * len(responses)
+    if isinstance(completions, str):
+        completions = [completions]
+    
+    examples = kwargs.get('examples', [{}] * len(completions))
     
     # Reward weights
     weights = {"diagnosis": 0.6, "localization": 0.3, "bbox": 0.1}
